//
// <copyright file="SynchronousExecutionEngine.h" company="Microsoft">
//     Copyright (c) Microsoft Corporation.  All rights reserved.
// </copyright>
//

#define _CRT_SECURE_NO_WARNINGS // "secure" CRT not available on all platforms  --add this at the top of all CPP files that give "function or variable may be unsafe" warnings

#include "Basics.h"
#include "SynchronousExecutionEngine.h"
#include "LinearAlgebraNodes.h"
#include "RecurrentNodes.h"
#include "ConvolutionalNodes.h"
#include "NonlinearityNodes.h"

namespace Microsoft { namespace MSR { namespace CNTK {

<<<<<<< HEAD
    template<class ElemType>
    void SynchronousNodeEvaluator<ElemType>::Evaluate(NDLNode<ElemType>* node, const wstring& baseName, const NDLPass pass)
    {
        ComputationNetworkBuilder<ElemType> builder(m_net);

        // constants don't need to be evaluated, they just translate into numbers...
        if (node->GetType() == ndlTypeConstant 
            || node->GetType() == ndlTypeArray)
            return;

        // setup the node parameters, where they start in the parameter list, and how many there are
        // this is needed for the ndlPassResolve step to hookup all the inputs
        int nodeParamStart = 0;
        int nodeParamCount = 0;

        // get the parameters
        std::vector<NDLNode<ElemType>*> parameter = node->GetParameters();

        // get the name for the symbol to be used by CN nodes
        std::wstring name = msra::strfun::utf16(node->GetName());
        if (!baseName.empty())
        {
            name = baseName + L"." + name;
        }

        std::wstring cnNodeType = msra::strfun::utf16(node->GetValue());

        ComputationNodePtr nodePtr;

        // get the node pointer for the node, should be stored in the EvalValue;
        if (pass > ndlPassInitial) 
        {
            nodePtr = ComputationNode<ElemType>::FromVoidPtr(node->GetEvalValue());
            if (!nodePtr)
            {
                nodePtr = dynamic_pointer_cast<ComputationNode<ElemType>>(m_net.GetNodeFromName(name));
                node->SetEvalValue(nodePtr.get());
            }
        }
        
        if (OperationNameOf(InputValue) == cnNodeType)
        {
            if (parameter.size() < 1 || parameter.size() > 2)
                RuntimeError("%ls should have 1 or 2 parameters[rows, [cols=1]].", cnNodeType.c_str());

            if (pass == ndlPassInitial)
            {
                // evaluate only scalar parameters
                vector<void*> params = EvaluateParameters(node, baseName, 0, parameter.size(), pass);
                size_t rows = ((NDLNode<ElemType>*)params[0])->GetScalar();
                size_t cols = params.size() > 1 ? ((NDLNode<ElemType>*)params[1])->GetScalar() : 1;

                // first look for this node already existing in the network
                if (m_net.NodeNameExist(name))
                    nodePtr = dynamic_pointer_cast<ComputationNode<ElemType>>(m_net.GetNodeFromName(name));
                else
                    nodePtr = builder.CreateInputNode(name, rows, cols);
            }
        }
        else if (InputValue<ElemType>::SparseTypeName() == cnNodeType)
        {
            if (parameter.size() < 1 || parameter.size() > 2)
                RuntimeError("%ls should have 1 or 2 parameters[rows, [cols=1]].", cnNodeType.c_str());

            if (pass == ndlPassInitial)
            {
                // evaluate only scalar parameters
                vector<void*> params = EvaluateParameters(node, baseName, 0, parameter.size(), pass);
                size_t rows = ((NDLNode<ElemType>*)params[0])->GetScalar();
                size_t cols = params.size() > 1 ? ((NDLNode<ElemType>*)params[1])->GetScalar() : 1;

                // first look for this node already existing in the network
                if (m_net.NodeNameExist(name))
                    nodePtr = dynamic_pointer_cast<ComputationNode<ElemType>>(m_net.GetNodeFromName(name));
                else
                    nodePtr = builder.CreateSparseInputNode(name, rows, cols);
            }
        }
        else if (cnNodeType == L"ImageInput")
        {
            if (parameter.size() < 3 || parameter.size() > 4)
                RuntimeError("%ls should have 3 or 4 parameters[imageWidth, imageHeight, imageChannels, [numImages=1]].", cnNodeType.c_str());

            if (pass == ndlPassInitial)
            {
                // evaluate only scalar parameters
                vector<void*> params = EvaluateParameters(node, baseName, 0, parameter.size(), pass);
                size_t imageWidth = ((NDLNode<ElemType>*)params[0])->GetScalar();
                size_t imageHeight = ((NDLNode<ElemType>*)params[1])->GetScalar();
                size_t imageChannels = ((NDLNode<ElemType>*)params[2])->GetScalar();
                size_t numImages = parameter.size() > 3 ? ((NDLNode<ElemType>*)params[3])->GetScalar() : 1;

                nodePtr = builder.CreateInputNode(name, ImageLayout(imageWidth, imageHeight, imageChannels), numImages);
            }
        }
        else if (cnNodeType == L"SparseImageInput")
        {
            if (parameter.size() < 3 || parameter.size() > 4)
                RuntimeError("%ls should have 3 or 4 parameters[imageWidth, imageHeight, imageChannels, [numImages=1]].", cnNodeType.c_str());

            if (pass == ndlPassInitial)
            {
                // evaluate only scalar parameters
                vector<void*> params = EvaluateParameters(node, baseName, 0, parameter.size(), pass);
                size_t imageWidth = ((NDLNode<ElemType>*)params[0])->GetScalar();
                size_t imageHeight = ((NDLNode<ElemType>*)params[1])->GetScalar();
                size_t imageChannels = ((NDLNode<ElemType>*)params[2])->GetScalar();
                size_t numImages = parameter.size() > 3 ? ((NDLNode<ElemType>*)params[3])->GetScalar() : 1;

                nodePtr = builder.CreateSparseInputNode(name, ImageLayout(imageWidth, imageHeight, imageChannels), numImages);
            }
        }
        else if (OperationNameOf(LearnableParameter) == cnNodeType)
        {
            if (parameter.size() < 1 || parameter.size() > 2)
                RuntimeError("%ls should have 1 or 2 parameters[rows, [cols=1]] plus other optional parameters (needGradient=[true|false], init=[uniform|gaussian|fixedvalue], initValueScale=[1|float], value=[0|float]).", cnNodeType.c_str());

            if (pass == ndlPassInitial)
            {
                // evaluate only scalar parameters
                vector<void*> params = EvaluateParameters(node, baseName, 0, parameter.size(), pass);
                size_t rows = ((NDLNode<ElemType>*)params[0])->GetScalar();
                size_t cols = params.size() > 1 ? ((NDLNode<ElemType>*)params[1])->GetScalar() : 1;

                bool needGradient = node->GetOptionalParameter("needGradient", "true");

                nodePtr = builder.CreateLearnableParameter(name, rows, cols);

                nodePtr->NeedGradient() = needGradient;
            }
            else if (pass == ndlPassFinal)
            {
                static int randomSeed = 1;
                std::string initString = node->GetOptionalParameter("init", "uniform");
                ElemType initValueScale = node->GetOptionalParameter("initValueScale", "1");
                ElemType value = node->GetOptionalParameter("value", "0");
                bool initOnCPUOnly = node->GetOptionalParameter("initOnCPUOnly", "false");
                int forcedRandomSeed = node->GetOptionalParameter("randomSeed", "-1"/*disabled*/);

                msra::strfun::tolower_ascii (initString);
                if (initString == "fixedvalue")
                    nodePtr->FunctionValues().SetValue(value);
                else if (initString == "uniform")
                    m_net.InitLearnableParameters(nodePtr, true, forcedRandomSeed < 0 ? randomSeed++ : (unsigned long)forcedRandomSeed, initValueScale, initOnCPUOnly);
                else if (initString == "gaussian")
                    m_net.InitLearnableParameters(nodePtr, false, forcedRandomSeed < 0 ? randomSeed++ : (unsigned long)forcedRandomSeed, initValueScale, initOnCPUOnly);
                else if (initString == "fromfile")
                {
                    std::string initFromFilePath = node->GetOptionalParameter("initFromFilePath", "");
                    if (initFromFilePath == "")
                        RuntimeError("initFromFilePath must be set when using \"fromFile\" initialization method");
                    if(initFromFilePath[0] == '\"' && initFromFilePath[initFromFilePath.size()-1] == '\"')
                        // remove the opening and closing double quotes
                        initFromFilePath = initFromFilePath.substr(1, initFromFilePath.size()-2);
                    if(!fexists(initFromFilePath))
                        RuntimeError("File pointed to by initFromFilePath does not exist: %s", initFromFilePath.c_str());
                    dynamic_pointer_cast<LearnableParameter<ElemType>>(nodePtr)->InitFromFile(msra::strfun::utf16(initFromFilePath));
                }
                else
                    RuntimeError("init must be one of the values of [uniform|gaussian|fixedvalue]");
            }
        }
        else if (OperationNameOf(SparseLearnableParameter) == cnNodeType)
        {
            if (parameter.size() < 1 || parameter.size() > 2)
                RuntimeError("%ls should have 1 or 2 parameters[rows, [cols=1]] plus other optional parameters (needGradient=[true|false], init=[uniform|gaussian|fixedvalue], initValueScale=[1|float], value=[0|float]).", cnNodeType.c_str());

            if (pass == ndlPassInitial)
            {
                // evaluate only scalar parameters
                vector<void*> params = EvaluateParameters(node, baseName, 0, parameter.size(), pass);
                size_t rows = ((NDLNode<ElemType>*)params[0])->GetScalar();
                size_t cols = params.size() > 1 ? ((NDLNode<ElemType>*)params[1])->GetScalar() : 1;

                bool needGradient = node->GetOptionalParameter("needGradient", "true");

                nodePtr = builder.CreateSparseLearnableParameter(name, rows, cols);

                nodePtr->NeedGradient() = needGradient;
            }
            else if (pass == ndlPassFinal)
            {
                static int randomSeed = 1;
                std::string initString = node->GetOptionalParameter("init", "uniform");
                ElemType initValueScale = node->GetOptionalParameter("initValueScale", "1");
                ElemType value = node->GetOptionalParameter("value", "0");
                
                msra::strfun::tolower_ascii(initString);
                if (initString == "fixedvalue")
                    nodePtr->FunctionValues().SetValue(value);
                else if (initString == "uniform")
                    m_net.InitLearnableParameters(nodePtr, true, randomSeed++, initValueScale);
                else if (initString == "gaussian")
                    m_net.InitLearnableParameters(nodePtr, false, randomSeed++, initValueScale);
                else if (initString == "fromfile")
                {
                    std::string initFromFilePath = node->GetOptionalParameter("initFromFilePath", "");
                    if (initFromFilePath == "")
                        RuntimeError("initFromFilePath must be set when using \"fromFile\" initialization method");
                    if(initFromFilePath[0] == '\"' && initFromFilePath[initFromFilePath.size()-1] == '\"')
                        // remove the opening and closing double quotes
                        initFromFilePath = initFromFilePath.substr(1, initFromFilePath.size()-2);
                    if(!fexists(initFromFilePath))
                        RuntimeError("File pointed to by initFromFilePath does not exist: %s", initFromFilePath.c_str());
                    dynamic_pointer_cast<SparseLearnableParameter<ElemType>>(nodePtr)->InitFromFile(msra::strfun::utf16(initFromFilePath));
                }
                else
                    RuntimeError("init must be one of the values of [uniform|gaussian|fixedvalue]");
            }
        }
        else if (cnNodeType == L"Constant")
        {
            if (parameter.size() != 1)
                RuntimeError("Constant should have 1 fixed parameter [val] and two optional parameters [rows=[1|yourvalue], cols=[1|yourvalue]].");

            if (pass == ndlPassInitial)
            {
                size_t rows = node->GetOptionalParameter("rows", "1");
                size_t cols = node->GetOptionalParameter("cols", "1");

                nodePtr = builder.CreateLearnableParameter(name, rows, cols);
                nodePtr->NeedGradient() = false;
            }
            else if (pass == ndlPassFinal || nodePtr->FunctionValues().GetNumElements() != 0)
            {
                ElemType val = parameter[0]->GetScalar();
                nodePtr->FunctionValues().SetValue(val);
            }
        }
        else if (cnNodeType == OperationNameOf(RowSliceNode))
        {
            if (parameter.size() != 3)
                RuntimeError("RowSlice should have three parameters. Usage: RowSlice(startRowIndex, numRows, origNodeName.");

            nodeParamCount = 1;
            nodeParamStart = 2;

            if (pass == ndlPassInitial)
            {
                // evaluate only scalar parameters
                vector<void*> params = EvaluateParameters(node, baseName, 0, parameter.size(), pass);
                size_t start_index = ((NDLNode<ElemType>*)params[0])->GetScalar();
                size_t num_rows = ((NDLNode<ElemType>*)params[1])->GetScalar();

                bool needGradient = node->GetOptionalParameter("needGradient", "false");
                nodePtr = builder.RowSlice(NULL, start_index, num_rows, name);
                nodePtr->NeedGradient() = needGradient;
            }
        }
        else if (cnNodeType == OperationNameOf(RowRepeatNode))
        {
            if (parameter.size() != 2)
                RuntimeError("RowRepeat should have two parameters. Usage: RowRepeat(origNodeName, numRepeats.");

            nodeParamCount = 1;
            nodeParamStart = 0;

            if (pass == ndlPassInitial)
            {
                // evaluate only scalar parameters
                vector<void*> params = EvaluateParameters(node, baseName, 0, parameter.size(), pass);
                size_t num_repeat = ((NDLNode<ElemType>*)params[1])->GetScalar();

                bool needGradient = node->GetOptionalParameter("needGradient", "false");
                nodePtr = builder.RowRepeat(NULL, num_repeat, name);
                nodePtr->NeedGradient() = needGradient;
            }
        }
        else if (cnNodeType == OperationNameOf(ReshapeNode))
        {
            if (parameter.size() < 2 || parameter.size() > 5)
                RuntimeError("Reshape should have two to five parameters. Usage: Reshape(origNodeName, numRows, [imageWidth=], [imageHeight=], [imageChannels=].");

            nodeParamCount = 1;
            nodeParamStart = 0;

            if (pass == ndlPassInitial)
            {
                // evaluate only scalar parameters
                vector<void*> params = EvaluateParameters(node, baseName, 0, parameter.size(), pass);
                size_t num_rows = ((NDLNode<ElemType>*)params[1])->GetScalar();
                size_t img_width = node->GetOptionalParameter("imageWidth", "0");
                size_t img_height = node->GetOptionalParameter("imageHeight", "0");
                size_t img_channels = node->GetOptionalParameter("imageChannels", "0");

                bool needGradient = node->GetOptionalParameter("needGradient", "false");
                nodePtr = builder.Reshape(NULL, num_rows, ImageLayout(img_width, img_height, img_channels), name);
                nodePtr->NeedGradient() = needGradient;
            }
        }
        else if (cnNodeType == OperationNameOf(PastValueNode) || 
                 cnNodeType == OperationNameOf(FutureValueNode))
        {
            if (parameter.size() <2 || parameter.size() >3)
                RuntimeError("PastValue or FutureValue should have two to three fixed parameters. Usage: PastValue(rows, [cols], m, [timeStep=1, defaultPastValue=0.1]).");

            nodeParamCount = 1;
            nodeParamStart = parameter.size() > 2?2:1;

            if (pass == ndlPassInitial)
            {
                // evaluate only scalar parameters
                vector<void*> params = EvaluateParameters(node, baseName, 0, parameter.size(), pass);
                size_t rows = ((NDLNode<ElemType>*)params[0])->GetScalar();
                // if we have three parameters the second is columns
                size_t cols = parameter.size() > 2 ? ((NDLNode<ElemType>*)params[1])->GetScalar() : 1;

                bool needGradient = node->GetOptionalParameter("needGradient", "false");
                float defaultHiddenActivity = node->GetOptionalParameter("defaultHiddenActivity", "0.1");   // TODO: parameter should be called 'defaultHiddenActivation'

                //for backward compatibility we check timeStep first
                size_t timeStep = node->GetOptionalParameter("timeStep", "1");
                if (timeStep == 1)
                {
                    timeStep = node->GetOptionalParameter("delayTime", "1");
                }

                if (cnNodeType == OperationNameOf(PastValueNode))
                {
                    nodePtr = builder.PastValue(NULL, defaultHiddenActivity, rows, cols, name);
                    static_pointer_cast<PastValueNode<ElemType>>(nodePtr)->SetTimeStep(timeStep);
                }
                else
                {
                    nodePtr = builder.FutureValue(NULL, defaultHiddenActivity, rows, cols, name);
                    static_pointer_cast<FutureValueNode<ElemType>>(nodePtr)->SetTimeStep(timeStep);
                }

                nodePtr->NeedGradient() = needGradient;    // TODO: what's this for?
            }
        }    
        else if (cnNodeType == OperationNameOf(ConvolutionNode))
        {
            if (parameter.size() != 7)
                RuntimeError("%ls should have 7 fixed parameters[weightNodeName, inputValueNodeName, kernelWidth, kernelHeight, outputChannels,horizontalSubsample, verticalSubsample] and two optional parameters [zeroPadding = [false|yourvalue], maxTempMemSizeInSamples = [0|yourvalue]].", cnNodeType.c_str());

            // setup the parameter position of children so we can hook them up later
            nodeParamCount = 2;
            nodeParamStart = 0;

            if (pass == ndlPassInitial)
            {
                int id = 2; // skip weightNode and inputValueNode

                // evaluate only scalar parameters
                vector<void*> params = EvaluateParameters(node, baseName, id, parameter.size()-id, pass);
                id = 0; // reset counter because the params array starts at zero
                size_t kernelWidth = ((NDLNode<ElemType>*)params[id++])->GetScalar();
                size_t kernelHeight = ((NDLNode<ElemType>*)params[id++])->GetScalar();
                size_t outputChannels = ((NDLNode<ElemType>*)params[id++])->GetScalar();
                size_t horizontalSubsample = ((NDLNode<ElemType>*)params[id++])->GetScalar();
                size_t verticalSubsample = ((NDLNode<ElemType>*)params[id++])->GetScalar();
            
                assert (id == 5);

                //optional
                bool zeroPadding = node->GetOptionalParameter("zeroPadding", "false");
                size_t maxTempMemSizeInSamples = node->GetOptionalParameter("maxTempMemSizeInSamples", "0");


                nodePtr = builder.Convolution(NULL, NULL, kernelWidth, kernelHeight, outputChannels,
                                              horizontalSubsample, verticalSubsample, zeroPadding, name, maxTempMemSizeInSamples);
            }
        }
        else if (cnNodeType == OperationNameOf(MaxPoolingNode))
        {
            if (parameter.size() != 5)
                RuntimeError("%ls should have 5 parameters[inputValueNodeName, windowWidth, windowHeight, horizontalSubsample, verticalSubsample].", cnNodeType.c_str());

            // setup the parameter position of children so we can hook them up later
            nodeParamCount = 1;
            nodeParamStart = 0;

            if (pass == ndlPassInitial)
            {
                int id = 1; // skip inputValueNode

                // evaluate only scalar parameters
                vector<void*> params = EvaluateParameters(node, baseName, id, parameter.size() - id, pass);
                id = 0; // reset counter because the params array starts at zero
                size_t windowWidth = ((NDLNode<ElemType>*)params[id++])->GetScalar();
                size_t windowHeight = ((NDLNode<ElemType>*)params[id++])->GetScalar();
                size_t horizontalSubsample = ((NDLNode<ElemType>*)params[id++])->GetScalar();
                size_t verticalSubsample = ((NDLNode<ElemType>*)params[id++])->GetScalar();
            
                assert (id == 4);

                nodePtr = builder.MaxPooling(NULL, /*inputWidth,inputHeight, channels,*/windowWidth, windowHeight,
                                             horizontalSubsample, verticalSubsample, name);
            }
        }
        else if (cnNodeType == OperationNameOf(AveragePoolingNode))
        {
            if (parameter.size() != 5)
                RuntimeError("%ls should have 5 parameters[inputValueNodeName, windowWidth, windowHeight, horizontalSubsample, verticalSubsample].", cnNodeType.c_str());

            // setup the parameter position of children so we can hook them up later
            nodeParamCount = 1;
            nodeParamStart = 0;

            if (pass == ndlPassInitial)
            {
                int id = 1; // skip inputValueNode

                // evaluate only scalar parameters
                vector<void*> params = EvaluateParameters(node, baseName, id, parameter.size() - id, pass);
                id = 0; // reset counter because the params array starts at zero
                size_t windowWidth = ((NDLNode<ElemType>*)params[id++])->GetScalar();
                size_t windowHeight = ((NDLNode<ElemType>*)params[id++])->GetScalar();
                size_t horizontalSubsample = ((NDLNode<ElemType>*)params[id++])->GetScalar();
                size_t verticalSubsample = ((NDLNode<ElemType>*)params[id++])->GetScalar();

                assert (id == 4);

                nodePtr = builder.AveragePooling(NULL, /*inputWidth,inputHeight, channels,*/windowWidth, windowHeight,
                                                 horizontalSubsample, verticalSubsample, name);
            }
        }
        else
        {

            // setup the variables for node parameter processing
            nodeParamCount = parameter.size(); // all parameters are nodes in standard nodes
            nodeParamStart = 0;

            if (pass == ndlPassInitial)
            {
                nodePtr = builder.CreateComputationNode(node->GetValue(), name);
            }
        }

        switch (pass)
        {
        case ndlPassInitial:
            node->SetEvalValue(nodePtr.get());
            // evaluate parameters
            EvaluateParameters(node, baseName, nodeParamStart, nodeParamCount, pass);
            break;
        case ndlPassResolve:
            {
            std::vector<void*> inputs = EvaluateParameters(node, baseName, nodeParamStart, nodeParamCount, pass);

            if (cnNodeType == OperationNameOf(RowStackNode)) //support variable length inputs
            {
                std::vector<ComputationNodeBasePtr> inputNodes;
                inputNodes.resize(inputs.size());
                for (int i = 0; i < inputs.size(); i++)
                    inputNodes[i] = ComputationNode<ElemType>::FromVoidPtr(inputs[i]);

                nodePtr->AttachInputs(inputNodes);
            }
            else
            {
                switch (inputs.size())
                {
                    // TODO: just use a vector attach
                case 1:
                    nodePtr->AttachInputs(ComputationNode<ElemType>::FromVoidPtr(inputs[0]));
                    break;
                case 2:
                    nodePtr->AttachInputs(ComputationNode<ElemType>::FromVoidPtr(inputs[0]), ComputationNode<ElemType>::FromVoidPtr(inputs[1]));
                    break;
                case 3:
                    nodePtr->AttachInputs(ComputationNode<ElemType>::FromVoidPtr(inputs[0]), ComputationNode<ElemType>::FromVoidPtr(inputs[1]), ComputationNode<ElemType>::FromVoidPtr(inputs[2]));
                    break;
                case 4:
                    nodePtr->AttachInputs(ComputationNode<ElemType>::FromVoidPtr(inputs[0]), ComputationNode<ElemType>::FromVoidPtr(inputs[1]), ComputationNode<ElemType>::FromVoidPtr(inputs[2]), ComputationNode<ElemType>::FromVoidPtr(inputs[3]));
                    break;
                case 5:
                    nodePtr->AttachInputs(ComputationNode<ElemType>::FromVoidPtr(inputs[0]), ComputationNode<ElemType>::FromVoidPtr(inputs[1]), ComputationNode<ElemType>::FromVoidPtr(inputs[2]), ComputationNode<ElemType>::FromVoidPtr(inputs[3]), ComputationNode<ElemType>::FromVoidPtr(inputs[4]));
                    break;
                case 6:
                    nodePtr->AttachInputs(ComputationNode<ElemType>::FromVoidPtr(inputs[0]), ComputationNode<ElemType>::FromVoidPtr(inputs[1]), ComputationNode<ElemType>::FromVoidPtr(inputs[2]), ComputationNode<ElemType>::FromVoidPtr(inputs[3]), ComputationNode<ElemType>::FromVoidPtr(inputs[4]), ComputationNode<ElemType>::FromVoidPtr(inputs[5]));
                    break;
                default:
                    if (nodeParamCount > 0)
                        RuntimeError("Invalid number of parameters name = '%s' call = '%s'\n", node->GetName().c_str(), node->GetValue().c_str());
                    break;
                }
            }
            // process common optional parameters (currently only "tag");
            ProcessOptionalParameters(node);
            break;
            }
        case ndlPassFinal:
            break;
        }
    }

    template class SynchronousExecutionEngine<float>;
    template class SynchronousExecutionEngine<double>;
=======
    template<class ElemType>
    void SynchronousNodeEvaluator<ElemType>::Evaluate(NDLNode<ElemType>* node, const wstring& baseName, const NDLPass pass)
    {
        ComputationNetworkBuilder<ElemType> builder(m_net);

        // constants don't need to be evaluated, they just translate into numbers...
        if (node->GetType() == ndlTypeConstant 
            || node->GetType() == ndlTypeArray)
            return;

        // setup the node parameters, where they start in the parameter list, and how many there are
        // this is needed for the ndlPassResolve step to hookup all the inputs
        int nodeParamStart = 0;
        int nodeParamCount = 0;

        // get the parameters
        std::vector<NDLNode<ElemType>*> parameter = node->GetParameters();

        // get the name for the symbol to be used by CN nodes
        std::wstring name = msra::strfun::utf16(node->GetName());
        if (!baseName.empty())
        {
            name = baseName + L"." + name;
        }

        std::wstring cnNodeType = msra::strfun::utf16(node->GetValue());

        ComputationNodePtr nodePtr;

        // get the node pointer for the node, should be stored in the EvalValue;
        if (pass > ndlPassInitial) 
        {
            nodePtr = ComputationNode<ElemType>::FromVoidPtr(node->GetEvalValue());
            if (!nodePtr)
            {
                nodePtr = dynamic_pointer_cast<ComputationNode<ElemType>>(m_net.GetNodeFromName(name));
                node->SetEvalValue(nodePtr.get());
            }
        }
        
        if (OperationNameOf(InputValue) == cnNodeType)
        {
            if (parameter.size() < 1 || parameter.size() > 2)
                RuntimeError("%ls should have 1 or 2 parameters[rows, [cols=1]].", cnNodeType.c_str());

            if (pass == ndlPassInitial)
            {
                // evaluate only scalar parameters
                vector<void*> params = EvaluateParameters(node, baseName, 0, parameter.size(), pass);
                size_t rows = ((NDLNode<ElemType>*)params[0])->GetScalar();
                size_t cols = params.size() > 1 ? ((NDLNode<ElemType>*)params[1])->GetScalar() : 1;

                // first look for this node already existing in the network
                if (m_net.NodeNameExist(name))
                    nodePtr = dynamic_pointer_cast<ComputationNode<ElemType>>(m_net.GetNodeFromName(name));
                else
                    nodePtr = builder.CreateInputNode(name, rows, cols);
            }
        }
        else if (InputValue<ElemType>::SparseTypeName() == cnNodeType)
        {
            if (parameter.size() < 1 || parameter.size() > 2)
                RuntimeError("%ls should have 1 or 2 parameters[rows, [cols=1]].", cnNodeType.c_str());

            if (pass == ndlPassInitial)
            {
                // evaluate only scalar parameters
                vector<void*> params = EvaluateParameters(node, baseName, 0, parameter.size(), pass);
                size_t rows = ((NDLNode<ElemType>*)params[0])->GetScalar();
                size_t cols = params.size() > 1 ? ((NDLNode<ElemType>*)params[1])->GetScalar() : 1;

                // first look for this node already existing in the network
                if (m_net.NodeNameExist(name))
                    nodePtr = dynamic_pointer_cast<ComputationNode<ElemType>>(m_net.GetNodeFromName(name));
                else
                    nodePtr = builder.CreateSparseInputNode(name, rows, cols);
            }
        }
        else if (cnNodeType == L"ImageInput")
        {
            if (parameter.size() < 3 || parameter.size() > 4)
                RuntimeError("%ls should have 3 or 4 parameters[imageWidth, imageHeight, imageChannels, [numImages=1]].", cnNodeType.c_str());

            if (pass == ndlPassInitial)
            {
                // evaluate only scalar parameters
                vector<void*> params = EvaluateParameters(node, baseName, 0, parameter.size(), pass);
                size_t imageWidth = ((NDLNode<ElemType>*)params[0])->GetScalar();
                size_t imageHeight = ((NDLNode<ElemType>*)params[1])->GetScalar();
                size_t imageChannels = ((NDLNode<ElemType>*)params[2])->GetScalar();
                size_t numImages = parameter.size() > 3 ? ((NDLNode<ElemType>*)params[3])->GetScalar() : 1;

                nodePtr = builder.CreateInputNode(name, ImageLayout(imageWidth, imageHeight, imageChannels), numImages);
            }
        }
        else if (cnNodeType == L"SparseImageInput")
        {
            if (parameter.size() < 3 || parameter.size() > 4)
                RuntimeError("%ls should have 3 or 4 parameters[imageWidth, imageHeight, imageChannels, [numImages=1]].", cnNodeType.c_str());

            if (pass == ndlPassInitial)
            {
                // evaluate only scalar parameters
                vector<void*> params = EvaluateParameters(node, baseName, 0, parameter.size(), pass);
                size_t imageWidth = ((NDLNode<ElemType>*)params[0])->GetScalar();
                size_t imageHeight = ((NDLNode<ElemType>*)params[1])->GetScalar();
                size_t imageChannels = ((NDLNode<ElemType>*)params[2])->GetScalar();
                size_t numImages = parameter.size() > 3 ? ((NDLNode<ElemType>*)params[3])->GetScalar() : 1;

                nodePtr = builder.CreateSparseInputNode(name, ImageLayout(imageWidth, imageHeight, imageChannels), numImages);
            }
        }
        else if (OperationNameOf(LearnableParameter) == cnNodeType)
        {
            if (parameter.size() < 1 || parameter.size() > 2)
                RuntimeError("%ls should have 1 or 2 parameters[rows, [cols=1]] plus other optional parameters (needGradient=[true|false], init=[uniform|gaussian|fixedvalue], initValueScale=[1|float], value=[0|float]).", cnNodeType.c_str());

            if (pass == ndlPassInitial)
            {
                // evaluate only scalar parameters
                vector<void*> params = EvaluateParameters(node, baseName, 0, parameter.size(), pass);
                size_t rows = ((NDLNode<ElemType>*)params[0])->GetScalar();
                size_t cols = params.size() > 1 ? ((NDLNode<ElemType>*)params[1])->GetScalar() : 1;

                bool needGradient = node->GetOptionalParameter("needGradient", "true");

                nodePtr = builder.CreateLearnableParameter(name, rows, cols);

                nodePtr->SetParameterUpdateRequired(needGradient);
            }
            else if (pass == ndlPassFinal)
            {
                static int randomSeed = 1;
                std::string initString = node->GetOptionalParameter("init", "uniform");
                ElemType initValueScale = node->GetOptionalParameter("initValueScale", "1");
                ElemType value = node->GetOptionalParameter("value", "0");
                bool initOnCPUOnly = node->GetOptionalParameter("initOnCPUOnly", "false");
                int forcedRandomSeed = node->GetOptionalParameter("randomSeed", "-1"/*disabled*/);

                msra::strfun::tolower_ascii (initString);
                if (initString == "fixedvalue")
                    nodePtr->FunctionValues().SetValue(value);
                else if (initString == "uniform")
                    m_net.InitLearnableParameters(nodePtr, true, forcedRandomSeed < 0 ? randomSeed++ : (unsigned long)forcedRandomSeed, initValueScale, initOnCPUOnly);
                else if (initString == "gaussian")
                    m_net.InitLearnableParameters(nodePtr, false, forcedRandomSeed < 0 ? randomSeed++ : (unsigned long)forcedRandomSeed, initValueScale, initOnCPUOnly);
                else if (initString == "fromfile")
                {
                    std::string initFromFilePath = node->GetOptionalParameter("initFromFilePath", "");
                    if (initFromFilePath == "")
                        RuntimeError("initFromFilePath must be set when using \"fromFile\" initialization method");
                    if(initFromFilePath[0] == '\"' && initFromFilePath[initFromFilePath.size()-1] == '\"')
                        // remove the opening and closing double quotes
                        initFromFilePath = initFromFilePath.substr(1, initFromFilePath.size()-2);
                    if(!fexists(initFromFilePath))
                        RuntimeError("File pointed to by initFromFilePath does not exist: %s", initFromFilePath.c_str());
                    dynamic_pointer_cast<LearnableParameter<ElemType>>(nodePtr)->InitFromFile(msra::strfun::utf16(initFromFilePath));
                }
                else
                    RuntimeError("init must be one of the values of [uniform|gaussian|fixedvalue]");
            }
        }
        else if (OperationNameOf(SparseLearnableParameter) == cnNodeType)
        {
            if (parameter.size() < 1 || parameter.size() > 2)
                RuntimeError("%ls should have 1 or 2 parameters[rows, [cols=1]] plus other optional parameters (needGradient=[true|false], init=[uniform|gaussian|fixedvalue], initValueScale=[1|float], value=[0|float]).", cnNodeType.c_str());

            if (pass == ndlPassInitial)
            {
                // evaluate only scalar parameters
                vector<void*> params = EvaluateParameters(node, baseName, 0, parameter.size(), pass);
                size_t rows = ((NDLNode<ElemType>*)params[0])->GetScalar();
                size_t cols = params.size() > 1 ? ((NDLNode<ElemType>*)params[1])->GetScalar() : 1;

                bool needGradient = node->GetOptionalParameter("needGradient", "true");

                nodePtr = builder.CreateSparseLearnableParameter(name, rows, cols);

                nodePtr->SetParameterUpdateRequired(needGradient);
            }
            else if (pass == ndlPassFinal)
            {
                static int randomSeed = 1;
                std::string initString = node->GetOptionalParameter("init", "uniform");
                ElemType initValueScale = node->GetOptionalParameter("initValueScale", "1");
                ElemType value = node->GetOptionalParameter("value", "0");
                
                msra::strfun::tolower_ascii(initString);
                if (initString == "fixedvalue")
                    nodePtr->FunctionValues().SetValue(value);
                else if (initString == "uniform")
                    m_net.InitLearnableParameters(nodePtr, true, randomSeed++, initValueScale);
                else if (initString == "gaussian")
                    m_net.InitLearnableParameters(nodePtr, false, randomSeed++, initValueScale);
                else if (initString == "fromfile")
                {
                    std::string initFromFilePath = node->GetOptionalParameter("initFromFilePath", "");
                    if (initFromFilePath == "")
                        RuntimeError("initFromFilePath must be set when using \"fromFile\" initialization method");
                    if(initFromFilePath[0] == '\"' && initFromFilePath[initFromFilePath.size()-1] == '\"')
                        // remove the opening and closing double quotes
                        initFromFilePath = initFromFilePath.substr(1, initFromFilePath.size()-2);
                    if(!fexists(initFromFilePath))
                        RuntimeError("File pointed to by initFromFilePath does not exist: %s", initFromFilePath.c_str());
                    dynamic_pointer_cast<SparseLearnableParameter<ElemType>>(nodePtr)->InitFromFile(msra::strfun::utf16(initFromFilePath));
                }
                else
                    RuntimeError("init must be one of the values of [uniform|gaussian|fixedvalue]");
            }
        }
        else if (cnNodeType == L"Constant")
        {
            if (parameter.size() != 1)
                RuntimeError("Constant should have 1 fixed parameter [val] and two optional parameters [rows=[1|yourvalue], cols=[1|yourvalue]].");

            if (pass == ndlPassInitial)
            {
                size_t rows = node->GetOptionalParameter("rows", "1");
                size_t cols = node->GetOptionalParameter("cols", "1");

                nodePtr = builder.CreateLearnableParameter(name, rows, cols);
                nodePtr->SetParameterUpdateRequired(false);
            }
            else if (pass == ndlPassFinal || nodePtr->FunctionValues().GetNumElements() != 0)
            {
                ElemType val = parameter[0]->GetScalar();
                nodePtr->FunctionValues().SetValue(val);
            }
        }
        else if (cnNodeType == OperationNameOf(RowSliceNode))
        {
            if (parameter.size() != 3)
                RuntimeError("RowSlice should have three parameters. Usage: RowSlice(startRowIndex, numRows, origNodeName.");

            nodeParamCount = 1;
            nodeParamStart = 2;

            if (pass == ndlPassInitial)
            {
                // evaluate only scalar parameters
                vector<void*> params = EvaluateParameters(node, baseName, 0, parameter.size(), pass);
                size_t start_index = ((NDLNode<ElemType>*)params[0])->GetScalar();
                size_t num_rows = ((NDLNode<ElemType>*)params[1])->GetScalar();

                bool needGradient = node->GetOptionalParameter("needGradient", "false");
                nodePtr = builder.RowSlice(NULL, start_index, num_rows, name);
                // BUGBUG: This was probably meant to cut updates at this point. However, this will overwritten in EnumerateNodes() with values propagated upwards.
                nodePtr->SetParameterUpdateRequired(needGradient);
            }
        }
        else if (cnNodeType == OperationNameOf(RowRepeatNode))
        {
            if (parameter.size() != 2)
                RuntimeError("RowRepeat should have two parameters. Usage: RowRepeat(origNodeName, numRepeats.");

            nodeParamCount = 1;
            nodeParamStart = 0;

            if (pass == ndlPassInitial)
            {
                // evaluate only scalar parameters
                vector<void*> params = EvaluateParameters(node, baseName, 0, parameter.size(), pass);
                size_t num_repeat = ((NDLNode<ElemType>*)params[1])->GetScalar();

                bool needGradient = node->GetOptionalParameter("needGradient", "false");
                nodePtr = builder.RowRepeat(NULL, num_repeat, name);
                nodePtr->SetParameterUpdateRequired(needGradient);
            }
        }
        else if (cnNodeType == OperationNameOf(DiagonalNode))
        {
            if (parameter.size() != 1)
                RuntimeError("Diagonal should have one parameter. Usage: Diagonal(origNodeName).");

            nodeParamCount = 1;
            nodeParamStart = 0;

            if (pass == ndlPassInitial)
            {
                // evaluate only scalar parameters
                vector<void*> params = EvaluateParameters(node, baseName, 0, parameter.size(), pass);

                bool needGradient = node->GetOptionalParameter("needGradient", "false");
                nodePtr = builder.Diagonal(NULL, name);
                nodePtr->SetParameterUpdateRequired(needGradient);
            }
        }
        else if (cnNodeType == OperationNameOf(ReshapeNode))
        {
            if (parameter.size() < 2 || parameter.size() > 5)
                RuntimeError("Reshape should have two to five parameters. Usage: Reshape(origNodeName, numRows, [imageWidth=], [imageHeight=], [imageChannels=].");

            nodeParamCount = 1;
            nodeParamStart = 0;

            if (pass == ndlPassInitial)
            {
                // evaluate only scalar parameters
                vector<void*> params = EvaluateParameters(node, baseName, 0, parameter.size(), pass);
                size_t num_rows = ((NDLNode<ElemType>*)params[1])->GetScalar();
                size_t img_width = node->GetOptionalParameter("imageWidth", "0");
                size_t img_height = node->GetOptionalParameter("imageHeight", "0");
                size_t img_channels = node->GetOptionalParameter("imageChannels", "0");

                bool needGradient = node->GetOptionalParameter("needGradient", "false");
                nodePtr = builder.Reshape(NULL, num_rows, ImageLayout(img_width, img_height, img_channels), name);
                nodePtr->SetParameterUpdateRequired(needGradient);
            }
        }
        else if (cnNodeType == OperationNameOf(PastValueNode) || 
                 cnNodeType == OperationNameOf(FutureValueNode))
        {
            if (parameter.size() <2 || parameter.size() >3)
                RuntimeError("PastValue or FutureValue should have two to three fixed parameters. Usage: PastValue(rows, [cols], m, [timeStep=1, defaultPastValue=0.1]).");

            nodeParamCount = 1;
            nodeParamStart = parameter.size() > 2?2:1;

            if (pass == ndlPassInitial)
            {
                // evaluate only scalar parameters
                vector<void*> params = EvaluateParameters(node, baseName, 0, parameter.size(), pass);
                size_t rows = ((NDLNode<ElemType>*)params[0])->GetScalar();
                // if we have three parameters the second is columns
                size_t cols = parameter.size() > 2 ? ((NDLNode<ElemType>*)params[1])->GetScalar() : 1;

                bool needGradient = node->GetOptionalParameter("needGradient", "false");
                float defaultHiddenActivity = node->GetOptionalParameter("defaultHiddenActivity", "0.1");   // TODO: parameter should be called 'defaultHiddenActivation'

                //for backward compatibility we check timeStep first
                size_t timeStep = node->GetOptionalParameter("timeStep", "1");
                if (timeStep == 1)
                {
                    timeStep = node->GetOptionalParameter("delayTime", "1");
                }

                if (cnNodeType == OperationNameOf(PastValueNode))
                {
                    nodePtr = builder.PastValue(NULL, defaultHiddenActivity, rows, cols, name);
                    static_pointer_cast<PastValueNode<ElemType>>(nodePtr)->SetTimeStep(timeStep);
                }
                else
                {
                    nodePtr = builder.FutureValue(NULL, defaultHiddenActivity, rows, cols, name);
                    static_pointer_cast<FutureValueNode<ElemType>>(nodePtr)->SetTimeStep(timeStep);
                }

                nodePtr->SetParameterUpdateRequired(needGradient);    // TODO: what's this for?
            }
        }    
        else if (cnNodeType == OperationNameOf(ConvolutionNode))
        {
            if (parameter.size() != 7)
                RuntimeError("%ls should have 7 fixed parameters[weightNodeName, inputValueNodeName, kernelWidth, kernelHeight, outputChannels,horizontalSubsample, verticalSubsample] and two optional parameters [zeroPadding = [false|yourvalue], maxTempMemSizeInSamples = [0|yourvalue]].", cnNodeType.c_str());

            // setup the parameter position of children so we can hook them up later
            nodeParamCount = 2;
            nodeParamStart = 0;

            if (pass == ndlPassInitial)
            {
                int id = 2; // skip weightNode and inputValueNode

                // evaluate only scalar parameters
                vector<void*> params = EvaluateParameters(node, baseName, id, parameter.size()-id, pass);
                id = 0; // reset counter because the params array starts at zero
                size_t kernelWidth = ((NDLNode<ElemType>*)params[id++])->GetScalar();
                size_t kernelHeight = ((NDLNode<ElemType>*)params[id++])->GetScalar();
                size_t outputChannels = ((NDLNode<ElemType>*)params[id++])->GetScalar();
                size_t horizontalSubsample = ((NDLNode<ElemType>*)params[id++])->GetScalar();
                size_t verticalSubsample = ((NDLNode<ElemType>*)params[id++])->GetScalar();
            
                assert (id == 5);

                //optional
                bool zeroPadding = node->GetOptionalParameter("zeroPadding", "false");
                size_t maxTempMemSizeInSamples = node->GetOptionalParameter("maxTempMemSizeInSamples", "0");


                nodePtr = builder.Convolution(NULL, NULL, kernelWidth, kernelHeight, outputChannels,
                                              horizontalSubsample, verticalSubsample, zeroPadding, name, maxTempMemSizeInSamples);
            }
        }
        else if (cnNodeType == OperationNameOf(MaxPoolingNode))
        {
            if (parameter.size() != 5)
                RuntimeError("%ls should have 5 parameters[inputValueNodeName, windowWidth, windowHeight, horizontalSubsample, verticalSubsample].", cnNodeType.c_str());

            // setup the parameter position of children so we can hook them up later
            nodeParamCount = 1;
            nodeParamStart = 0;

            if (pass == ndlPassInitial)
            {
                int id = 1; // skip inputValueNode

                // evaluate only scalar parameters
                vector<void*> params = EvaluateParameters(node, baseName, id, parameter.size() - id, pass);
                id = 0; // reset counter because the params array starts at zero
                size_t windowWidth = ((NDLNode<ElemType>*)params[id++])->GetScalar();
                size_t windowHeight = ((NDLNode<ElemType>*)params[id++])->GetScalar();
                size_t horizontalSubsample = ((NDLNode<ElemType>*)params[id++])->GetScalar();
                size_t verticalSubsample = ((NDLNode<ElemType>*)params[id++])->GetScalar();
            
                assert (id == 4);

                nodePtr = builder.MaxPooling(NULL, /*inputWidth,inputHeight, channels,*/windowWidth, windowHeight,
                                             horizontalSubsample, verticalSubsample, name);
            }
        }
        else if (cnNodeType == OperationNameOf(AveragePoolingNode))
        {
            if (parameter.size() != 5)
                RuntimeError("%ls should have 5 parameters[inputValueNodeName, windowWidth, windowHeight, horizontalSubsample, verticalSubsample].", cnNodeType.c_str());

            // setup the parameter position of children so we can hook them up later
            nodeParamCount = 1;
            nodeParamStart = 0;

            if (pass == ndlPassInitial)
            {
                int id = 1; // skip inputValueNode

                // evaluate only scalar parameters
                vector<void*> params = EvaluateParameters(node, baseName, id, parameter.size() - id, pass);
                id = 0; // reset counter because the params array starts at zero
                size_t windowWidth = ((NDLNode<ElemType>*)params[id++])->GetScalar();
                size_t windowHeight = ((NDLNode<ElemType>*)params[id++])->GetScalar();
                size_t horizontalSubsample = ((NDLNode<ElemType>*)params[id++])->GetScalar();
                size_t verticalSubsample = ((NDLNode<ElemType>*)params[id++])->GetScalar();

                assert (id == 4);

                nodePtr = builder.AveragePooling(NULL, /*inputWidth,inputHeight, channels,*/windowWidth, windowHeight,
                                                 horizontalSubsample, verticalSubsample, name);
            }
        }
        else
        {

            // setup the variables for node parameter processing
            nodeParamCount = parameter.size(); // all parameters are nodes in standard nodes
            nodeParamStart = 0;

            if (pass == ndlPassInitial)
            {
                nodePtr = builder.CreateComputationNode(node->GetValue(), name);
            }
        }

        switch (pass)
        {
        case ndlPassInitial:
            node->SetEvalValue(nodePtr.get());
            // evaluate parameters
            EvaluateParameters(node, baseName, nodeParamStart, nodeParamCount, pass);
            break;
        case ndlPassResolve:
            {
            std::vector<void*> inputs = EvaluateParameters(node, baseName, nodeParamStart, nodeParamCount, pass);

            if (cnNodeType == OperationNameOf(RowStackNode)) //support variable length inputs
            {
                std::vector<ComputationNodeBasePtr> inputNodes;
                inputNodes.resize(inputs.size());
                for (int i = 0; i < inputs.size(); i++)
                    inputNodes[i] = ComputationNode<ElemType>::FromVoidPtr(inputs[i]);

                nodePtr->AttachInputs(inputNodes);
            }
            else
            {
                switch (inputs.size())
                {
                    // TODO: just use a vector attach
                case 1:
                    nodePtr->AttachInputs(ComputationNode<ElemType>::FromVoidPtr(inputs[0]));
                    break;
                case 2:
                    nodePtr->AttachInputs(ComputationNode<ElemType>::FromVoidPtr(inputs[0]), ComputationNode<ElemType>::FromVoidPtr(inputs[1]));
                    break;
                case 3:
                    nodePtr->AttachInputs(ComputationNode<ElemType>::FromVoidPtr(inputs[0]), ComputationNode<ElemType>::FromVoidPtr(inputs[1]), ComputationNode<ElemType>::FromVoidPtr(inputs[2]));
                    break;
                case 4:
                    nodePtr->AttachInputs(ComputationNode<ElemType>::FromVoidPtr(inputs[0]), ComputationNode<ElemType>::FromVoidPtr(inputs[1]), ComputationNode<ElemType>::FromVoidPtr(inputs[2]), ComputationNode<ElemType>::FromVoidPtr(inputs[3]));
                    break;
                case 5:
                    nodePtr->AttachInputs(ComputationNode<ElemType>::FromVoidPtr(inputs[0]), ComputationNode<ElemType>::FromVoidPtr(inputs[1]), ComputationNode<ElemType>::FromVoidPtr(inputs[2]), ComputationNode<ElemType>::FromVoidPtr(inputs[3]), ComputationNode<ElemType>::FromVoidPtr(inputs[4]));
                    break;
                case 6:
                    nodePtr->AttachInputs(ComputationNode<ElemType>::FromVoidPtr(inputs[0]), ComputationNode<ElemType>::FromVoidPtr(inputs[1]), ComputationNode<ElemType>::FromVoidPtr(inputs[2]), ComputationNode<ElemType>::FromVoidPtr(inputs[3]), ComputationNode<ElemType>::FromVoidPtr(inputs[4]), ComputationNode<ElemType>::FromVoidPtr(inputs[5]));
                    break;
                default:
                    if (nodeParamCount > 0)
                        RuntimeError("Invalid number of parameters name = '%s' call = '%s'\n", node->GetName().c_str(), node->GetValue().c_str());
                    break;
                }
            }
            // process common optional parameters (currently only "tag");
            ProcessOptionalParameters(node);
            break;
            }
        case ndlPassFinal:
            break;
        }
    }

    template class SynchronousExecutionEngine<float>;
    template class SynchronousExecutionEngine<double>;
>>>>>>> 3a90db98

}}}<|MERGE_RESOLUTION|>--- conflicted
+++ resolved
@@ -15,7 +15,6 @@
 
 namespace Microsoft { namespace MSR { namespace CNTK {
 
-<<<<<<< HEAD
     template<class ElemType>
     void SynchronousNodeEvaluator<ElemType>::Evaluate(NDLNode<ElemType>* node, const wstring& baseName, const NDLPass pass)
     {
@@ -144,7 +143,7 @@
 
                 nodePtr = builder.CreateLearnableParameter(name, rows, cols);
 
-                nodePtr->NeedGradient() = needGradient;
+                nodePtr->SetParameterUpdateRequired(needGradient);
             }
             else if (pass == ndlPassFinal)
             {
@@ -194,7 +193,7 @@
 
                 nodePtr = builder.CreateSparseLearnableParameter(name, rows, cols);
 
-                nodePtr->NeedGradient() = needGradient;
+                nodePtr->SetParameterUpdateRequired(needGradient);
             }
             else if (pass == ndlPassFinal)
             {
@@ -237,7 +236,7 @@
                 size_t cols = node->GetOptionalParameter("cols", "1");
 
                 nodePtr = builder.CreateLearnableParameter(name, rows, cols);
-                nodePtr->NeedGradient() = false;
+                nodePtr->SetParameterUpdateRequired(false);
             }
             else if (pass == ndlPassFinal || nodePtr->FunctionValues().GetNumElements() != 0)
             {
@@ -262,7 +261,8 @@
 
                 bool needGradient = node->GetOptionalParameter("needGradient", "false");
                 nodePtr = builder.RowSlice(NULL, start_index, num_rows, name);
-                nodePtr->NeedGradient() = needGradient;
+                // BUGBUG: This was probably meant to cut updates at this point. However, this will overwritten in EnumerateNodes() with values propagated upwards.
+                nodePtr->SetParameterUpdateRequired(needGradient);
             }
         }
         else if (cnNodeType == OperationNameOf(RowRepeatNode))
@@ -281,7 +281,25 @@
 
                 bool needGradient = node->GetOptionalParameter("needGradient", "false");
                 nodePtr = builder.RowRepeat(NULL, num_repeat, name);
-                nodePtr->NeedGradient() = needGradient;
+                nodePtr->SetParameterUpdateRequired(needGradient);
+            }
+        }
+        else if (cnNodeType == OperationNameOf(DiagonalNode))
+        {
+            if (parameter.size() != 1)
+                RuntimeError("Diagonal should have one parameter. Usage: Diagonal(origNodeName).");
+
+            nodeParamCount = 1;
+            nodeParamStart = 0;
+
+            if (pass == ndlPassInitial)
+            {
+                // evaluate only scalar parameters
+                vector<void*> params = EvaluateParameters(node, baseName, 0, parameter.size(), pass);
+
+                bool needGradient = node->GetOptionalParameter("needGradient", "false");
+                nodePtr = builder.Diagonal(NULL, name);
+                nodePtr->SetParameterUpdateRequired(needGradient);
             }
         }
         else if (cnNodeType == OperationNameOf(ReshapeNode))
@@ -303,7 +321,7 @@
 
                 bool needGradient = node->GetOptionalParameter("needGradient", "false");
                 nodePtr = builder.Reshape(NULL, num_rows, ImageLayout(img_width, img_height, img_channels), name);
-                nodePtr->NeedGradient() = needGradient;
+                nodePtr->SetParameterUpdateRequired(needGradient);
             }
         }
         else if (cnNodeType == OperationNameOf(PastValueNode) || 
@@ -344,7 +362,7 @@
                     static_pointer_cast<FutureValueNode<ElemType>>(nodePtr)->SetTimeStep(timeStep);
                 }
 
-                nodePtr->NeedGradient() = needGradient;    // TODO: what's this for?
+                nodePtr->SetParameterUpdateRequired(needGradient);    // TODO: what's this for?
             }
         }    
         else if (cnNodeType == OperationNameOf(ConvolutionNode))
@@ -507,517 +525,5 @@
 
     template class SynchronousExecutionEngine<float>;
     template class SynchronousExecutionEngine<double>;
-=======
-    template<class ElemType>
-    void SynchronousNodeEvaluator<ElemType>::Evaluate(NDLNode<ElemType>* node, const wstring& baseName, const NDLPass pass)
-    {
-        ComputationNetworkBuilder<ElemType> builder(m_net);
-
-        // constants don't need to be evaluated, they just translate into numbers...
-        if (node->GetType() == ndlTypeConstant 
-            || node->GetType() == ndlTypeArray)
-            return;
-
-        // setup the node parameters, where they start in the parameter list, and how many there are
-        // this is needed for the ndlPassResolve step to hookup all the inputs
-        int nodeParamStart = 0;
-        int nodeParamCount = 0;
-
-        // get the parameters
-        std::vector<NDLNode<ElemType>*> parameter = node->GetParameters();
-
-        // get the name for the symbol to be used by CN nodes
-        std::wstring name = msra::strfun::utf16(node->GetName());
-        if (!baseName.empty())
-        {
-            name = baseName + L"." + name;
-        }
-
-        std::wstring cnNodeType = msra::strfun::utf16(node->GetValue());
-
-        ComputationNodePtr nodePtr;
-
-        // get the node pointer for the node, should be stored in the EvalValue;
-        if (pass > ndlPassInitial) 
-        {
-            nodePtr = ComputationNode<ElemType>::FromVoidPtr(node->GetEvalValue());
-            if (!nodePtr)
-            {
-                nodePtr = dynamic_pointer_cast<ComputationNode<ElemType>>(m_net.GetNodeFromName(name));
-                node->SetEvalValue(nodePtr.get());
-            }
-        }
-        
-        if (OperationNameOf(InputValue) == cnNodeType)
-        {
-            if (parameter.size() < 1 || parameter.size() > 2)
-                RuntimeError("%ls should have 1 or 2 parameters[rows, [cols=1]].", cnNodeType.c_str());
-
-            if (pass == ndlPassInitial)
-            {
-                // evaluate only scalar parameters
-                vector<void*> params = EvaluateParameters(node, baseName, 0, parameter.size(), pass);
-                size_t rows = ((NDLNode<ElemType>*)params[0])->GetScalar();
-                size_t cols = params.size() > 1 ? ((NDLNode<ElemType>*)params[1])->GetScalar() : 1;
-
-                // first look for this node already existing in the network
-                if (m_net.NodeNameExist(name))
-                    nodePtr = dynamic_pointer_cast<ComputationNode<ElemType>>(m_net.GetNodeFromName(name));
-                else
-                    nodePtr = builder.CreateInputNode(name, rows, cols);
-            }
-        }
-        else if (InputValue<ElemType>::SparseTypeName() == cnNodeType)
-        {
-            if (parameter.size() < 1 || parameter.size() > 2)
-                RuntimeError("%ls should have 1 or 2 parameters[rows, [cols=1]].", cnNodeType.c_str());
-
-            if (pass == ndlPassInitial)
-            {
-                // evaluate only scalar parameters
-                vector<void*> params = EvaluateParameters(node, baseName, 0, parameter.size(), pass);
-                size_t rows = ((NDLNode<ElemType>*)params[0])->GetScalar();
-                size_t cols = params.size() > 1 ? ((NDLNode<ElemType>*)params[1])->GetScalar() : 1;
-
-                // first look for this node already existing in the network
-                if (m_net.NodeNameExist(name))
-                    nodePtr = dynamic_pointer_cast<ComputationNode<ElemType>>(m_net.GetNodeFromName(name));
-                else
-                    nodePtr = builder.CreateSparseInputNode(name, rows, cols);
-            }
-        }
-        else if (cnNodeType == L"ImageInput")
-        {
-            if (parameter.size() < 3 || parameter.size() > 4)
-                RuntimeError("%ls should have 3 or 4 parameters[imageWidth, imageHeight, imageChannels, [numImages=1]].", cnNodeType.c_str());
-
-            if (pass == ndlPassInitial)
-            {
-                // evaluate only scalar parameters
-                vector<void*> params = EvaluateParameters(node, baseName, 0, parameter.size(), pass);
-                size_t imageWidth = ((NDLNode<ElemType>*)params[0])->GetScalar();
-                size_t imageHeight = ((NDLNode<ElemType>*)params[1])->GetScalar();
-                size_t imageChannels = ((NDLNode<ElemType>*)params[2])->GetScalar();
-                size_t numImages = parameter.size() > 3 ? ((NDLNode<ElemType>*)params[3])->GetScalar() : 1;
-
-                nodePtr = builder.CreateInputNode(name, ImageLayout(imageWidth, imageHeight, imageChannels), numImages);
-            }
-        }
-        else if (cnNodeType == L"SparseImageInput")
-        {
-            if (parameter.size() < 3 || parameter.size() > 4)
-                RuntimeError("%ls should have 3 or 4 parameters[imageWidth, imageHeight, imageChannels, [numImages=1]].", cnNodeType.c_str());
-
-            if (pass == ndlPassInitial)
-            {
-                // evaluate only scalar parameters
-                vector<void*> params = EvaluateParameters(node, baseName, 0, parameter.size(), pass);
-                size_t imageWidth = ((NDLNode<ElemType>*)params[0])->GetScalar();
-                size_t imageHeight = ((NDLNode<ElemType>*)params[1])->GetScalar();
-                size_t imageChannels = ((NDLNode<ElemType>*)params[2])->GetScalar();
-                size_t numImages = parameter.size() > 3 ? ((NDLNode<ElemType>*)params[3])->GetScalar() : 1;
-
-                nodePtr = builder.CreateSparseInputNode(name, ImageLayout(imageWidth, imageHeight, imageChannels), numImages);
-            }
-        }
-        else if (OperationNameOf(LearnableParameter) == cnNodeType)
-        {
-            if (parameter.size() < 1 || parameter.size() > 2)
-                RuntimeError("%ls should have 1 or 2 parameters[rows, [cols=1]] plus other optional parameters (needGradient=[true|false], init=[uniform|gaussian|fixedvalue], initValueScale=[1|float], value=[0|float]).", cnNodeType.c_str());
-
-            if (pass == ndlPassInitial)
-            {
-                // evaluate only scalar parameters
-                vector<void*> params = EvaluateParameters(node, baseName, 0, parameter.size(), pass);
-                size_t rows = ((NDLNode<ElemType>*)params[0])->GetScalar();
-                size_t cols = params.size() > 1 ? ((NDLNode<ElemType>*)params[1])->GetScalar() : 1;
-
-                bool needGradient = node->GetOptionalParameter("needGradient", "true");
-
-                nodePtr = builder.CreateLearnableParameter(name, rows, cols);
-
-                nodePtr->SetParameterUpdateRequired(needGradient);
-            }
-            else if (pass == ndlPassFinal)
-            {
-                static int randomSeed = 1;
-                std::string initString = node->GetOptionalParameter("init", "uniform");
-                ElemType initValueScale = node->GetOptionalParameter("initValueScale", "1");
-                ElemType value = node->GetOptionalParameter("value", "0");
-                bool initOnCPUOnly = node->GetOptionalParameter("initOnCPUOnly", "false");
-                int forcedRandomSeed = node->GetOptionalParameter("randomSeed", "-1"/*disabled*/);
-
-                msra::strfun::tolower_ascii (initString);
-                if (initString == "fixedvalue")
-                    nodePtr->FunctionValues().SetValue(value);
-                else if (initString == "uniform")
-                    m_net.InitLearnableParameters(nodePtr, true, forcedRandomSeed < 0 ? randomSeed++ : (unsigned long)forcedRandomSeed, initValueScale, initOnCPUOnly);
-                else if (initString == "gaussian")
-                    m_net.InitLearnableParameters(nodePtr, false, forcedRandomSeed < 0 ? randomSeed++ : (unsigned long)forcedRandomSeed, initValueScale, initOnCPUOnly);
-                else if (initString == "fromfile")
-                {
-                    std::string initFromFilePath = node->GetOptionalParameter("initFromFilePath", "");
-                    if (initFromFilePath == "")
-                        RuntimeError("initFromFilePath must be set when using \"fromFile\" initialization method");
-                    if(initFromFilePath[0] == '\"' && initFromFilePath[initFromFilePath.size()-1] == '\"')
-                        // remove the opening and closing double quotes
-                        initFromFilePath = initFromFilePath.substr(1, initFromFilePath.size()-2);
-                    if(!fexists(initFromFilePath))
-                        RuntimeError("File pointed to by initFromFilePath does not exist: %s", initFromFilePath.c_str());
-                    dynamic_pointer_cast<LearnableParameter<ElemType>>(nodePtr)->InitFromFile(msra::strfun::utf16(initFromFilePath));
-                }
-                else
-                    RuntimeError("init must be one of the values of [uniform|gaussian|fixedvalue]");
-            }
-        }
-        else if (OperationNameOf(SparseLearnableParameter) == cnNodeType)
-        {
-            if (parameter.size() < 1 || parameter.size() > 2)
-                RuntimeError("%ls should have 1 or 2 parameters[rows, [cols=1]] plus other optional parameters (needGradient=[true|false], init=[uniform|gaussian|fixedvalue], initValueScale=[1|float], value=[0|float]).", cnNodeType.c_str());
-
-            if (pass == ndlPassInitial)
-            {
-                // evaluate only scalar parameters
-                vector<void*> params = EvaluateParameters(node, baseName, 0, parameter.size(), pass);
-                size_t rows = ((NDLNode<ElemType>*)params[0])->GetScalar();
-                size_t cols = params.size() > 1 ? ((NDLNode<ElemType>*)params[1])->GetScalar() : 1;
-
-                bool needGradient = node->GetOptionalParameter("needGradient", "true");
-
-                nodePtr = builder.CreateSparseLearnableParameter(name, rows, cols);
-
-                nodePtr->SetParameterUpdateRequired(needGradient);
-            }
-            else if (pass == ndlPassFinal)
-            {
-                static int randomSeed = 1;
-                std::string initString = node->GetOptionalParameter("init", "uniform");
-                ElemType initValueScale = node->GetOptionalParameter("initValueScale", "1");
-                ElemType value = node->GetOptionalParameter("value", "0");
-                
-                msra::strfun::tolower_ascii(initString);
-                if (initString == "fixedvalue")
-                    nodePtr->FunctionValues().SetValue(value);
-                else if (initString == "uniform")
-                    m_net.InitLearnableParameters(nodePtr, true, randomSeed++, initValueScale);
-                else if (initString == "gaussian")
-                    m_net.InitLearnableParameters(nodePtr, false, randomSeed++, initValueScale);
-                else if (initString == "fromfile")
-                {
-                    std::string initFromFilePath = node->GetOptionalParameter("initFromFilePath", "");
-                    if (initFromFilePath == "")
-                        RuntimeError("initFromFilePath must be set when using \"fromFile\" initialization method");
-                    if(initFromFilePath[0] == '\"' && initFromFilePath[initFromFilePath.size()-1] == '\"')
-                        // remove the opening and closing double quotes
-                        initFromFilePath = initFromFilePath.substr(1, initFromFilePath.size()-2);
-                    if(!fexists(initFromFilePath))
-                        RuntimeError("File pointed to by initFromFilePath does not exist: %s", initFromFilePath.c_str());
-                    dynamic_pointer_cast<SparseLearnableParameter<ElemType>>(nodePtr)->InitFromFile(msra::strfun::utf16(initFromFilePath));
-                }
-                else
-                    RuntimeError("init must be one of the values of [uniform|gaussian|fixedvalue]");
-            }
-        }
-        else if (cnNodeType == L"Constant")
-        {
-            if (parameter.size() != 1)
-                RuntimeError("Constant should have 1 fixed parameter [val] and two optional parameters [rows=[1|yourvalue], cols=[1|yourvalue]].");
-
-            if (pass == ndlPassInitial)
-            {
-                size_t rows = node->GetOptionalParameter("rows", "1");
-                size_t cols = node->GetOptionalParameter("cols", "1");
-
-                nodePtr = builder.CreateLearnableParameter(name, rows, cols);
-                nodePtr->SetParameterUpdateRequired(false);
-            }
-            else if (pass == ndlPassFinal || nodePtr->FunctionValues().GetNumElements() != 0)
-            {
-                ElemType val = parameter[0]->GetScalar();
-                nodePtr->FunctionValues().SetValue(val);
-            }
-        }
-        else if (cnNodeType == OperationNameOf(RowSliceNode))
-        {
-            if (parameter.size() != 3)
-                RuntimeError("RowSlice should have three parameters. Usage: RowSlice(startRowIndex, numRows, origNodeName.");
-
-            nodeParamCount = 1;
-            nodeParamStart = 2;
-
-            if (pass == ndlPassInitial)
-            {
-                // evaluate only scalar parameters
-                vector<void*> params = EvaluateParameters(node, baseName, 0, parameter.size(), pass);
-                size_t start_index = ((NDLNode<ElemType>*)params[0])->GetScalar();
-                size_t num_rows = ((NDLNode<ElemType>*)params[1])->GetScalar();
-
-                bool needGradient = node->GetOptionalParameter("needGradient", "false");
-                nodePtr = builder.RowSlice(NULL, start_index, num_rows, name);
-                // BUGBUG: This was probably meant to cut updates at this point. However, this will overwritten in EnumerateNodes() with values propagated upwards.
-                nodePtr->SetParameterUpdateRequired(needGradient);
-            }
-        }
-        else if (cnNodeType == OperationNameOf(RowRepeatNode))
-        {
-            if (parameter.size() != 2)
-                RuntimeError("RowRepeat should have two parameters. Usage: RowRepeat(origNodeName, numRepeats.");
-
-            nodeParamCount = 1;
-            nodeParamStart = 0;
-
-            if (pass == ndlPassInitial)
-            {
-                // evaluate only scalar parameters
-                vector<void*> params = EvaluateParameters(node, baseName, 0, parameter.size(), pass);
-                size_t num_repeat = ((NDLNode<ElemType>*)params[1])->GetScalar();
-
-                bool needGradient = node->GetOptionalParameter("needGradient", "false");
-                nodePtr = builder.RowRepeat(NULL, num_repeat, name);
-                nodePtr->SetParameterUpdateRequired(needGradient);
-            }
-        }
-        else if (cnNodeType == OperationNameOf(DiagonalNode))
-        {
-            if (parameter.size() != 1)
-                RuntimeError("Diagonal should have one parameter. Usage: Diagonal(origNodeName).");
-
-            nodeParamCount = 1;
-            nodeParamStart = 0;
-
-            if (pass == ndlPassInitial)
-            {
-                // evaluate only scalar parameters
-                vector<void*> params = EvaluateParameters(node, baseName, 0, parameter.size(), pass);
-
-                bool needGradient = node->GetOptionalParameter("needGradient", "false");
-                nodePtr = builder.Diagonal(NULL, name);
-                nodePtr->SetParameterUpdateRequired(needGradient);
-            }
-        }
-        else if (cnNodeType == OperationNameOf(ReshapeNode))
-        {
-            if (parameter.size() < 2 || parameter.size() > 5)
-                RuntimeError("Reshape should have two to five parameters. Usage: Reshape(origNodeName, numRows, [imageWidth=], [imageHeight=], [imageChannels=].");
-
-            nodeParamCount = 1;
-            nodeParamStart = 0;
-
-            if (pass == ndlPassInitial)
-            {
-                // evaluate only scalar parameters
-                vector<void*> params = EvaluateParameters(node, baseName, 0, parameter.size(), pass);
-                size_t num_rows = ((NDLNode<ElemType>*)params[1])->GetScalar();
-                size_t img_width = node->GetOptionalParameter("imageWidth", "0");
-                size_t img_height = node->GetOptionalParameter("imageHeight", "0");
-                size_t img_channels = node->GetOptionalParameter("imageChannels", "0");
-
-                bool needGradient = node->GetOptionalParameter("needGradient", "false");
-                nodePtr = builder.Reshape(NULL, num_rows, ImageLayout(img_width, img_height, img_channels), name);
-                nodePtr->SetParameterUpdateRequired(needGradient);
-            }
-        }
-        else if (cnNodeType == OperationNameOf(PastValueNode) || 
-                 cnNodeType == OperationNameOf(FutureValueNode))
-        {
-            if (parameter.size() <2 || parameter.size() >3)
-                RuntimeError("PastValue or FutureValue should have two to three fixed parameters. Usage: PastValue(rows, [cols], m, [timeStep=1, defaultPastValue=0.1]).");
-
-            nodeParamCount = 1;
-            nodeParamStart = parameter.size() > 2?2:1;
-
-            if (pass == ndlPassInitial)
-            {
-                // evaluate only scalar parameters
-                vector<void*> params = EvaluateParameters(node, baseName, 0, parameter.size(), pass);
-                size_t rows = ((NDLNode<ElemType>*)params[0])->GetScalar();
-                // if we have three parameters the second is columns
-                size_t cols = parameter.size() > 2 ? ((NDLNode<ElemType>*)params[1])->GetScalar() : 1;
-
-                bool needGradient = node->GetOptionalParameter("needGradient", "false");
-                float defaultHiddenActivity = node->GetOptionalParameter("defaultHiddenActivity", "0.1");   // TODO: parameter should be called 'defaultHiddenActivation'
-
-                //for backward compatibility we check timeStep first
-                size_t timeStep = node->GetOptionalParameter("timeStep", "1");
-                if (timeStep == 1)
-                {
-                    timeStep = node->GetOptionalParameter("delayTime", "1");
-                }
-
-                if (cnNodeType == OperationNameOf(PastValueNode))
-                {
-                    nodePtr = builder.PastValue(NULL, defaultHiddenActivity, rows, cols, name);
-                    static_pointer_cast<PastValueNode<ElemType>>(nodePtr)->SetTimeStep(timeStep);
-                }
-                else
-                {
-                    nodePtr = builder.FutureValue(NULL, defaultHiddenActivity, rows, cols, name);
-                    static_pointer_cast<FutureValueNode<ElemType>>(nodePtr)->SetTimeStep(timeStep);
-                }
-
-                nodePtr->SetParameterUpdateRequired(needGradient);    // TODO: what's this for?
-            }
-        }    
-        else if (cnNodeType == OperationNameOf(ConvolutionNode))
-        {
-            if (parameter.size() != 7)
-                RuntimeError("%ls should have 7 fixed parameters[weightNodeName, inputValueNodeName, kernelWidth, kernelHeight, outputChannels,horizontalSubsample, verticalSubsample] and two optional parameters [zeroPadding = [false|yourvalue], maxTempMemSizeInSamples = [0|yourvalue]].", cnNodeType.c_str());
-
-            // setup the parameter position of children so we can hook them up later
-            nodeParamCount = 2;
-            nodeParamStart = 0;
-
-            if (pass == ndlPassInitial)
-            {
-                int id = 2; // skip weightNode and inputValueNode
-
-                // evaluate only scalar parameters
-                vector<void*> params = EvaluateParameters(node, baseName, id, parameter.size()-id, pass);
-                id = 0; // reset counter because the params array starts at zero
-                size_t kernelWidth = ((NDLNode<ElemType>*)params[id++])->GetScalar();
-                size_t kernelHeight = ((NDLNode<ElemType>*)params[id++])->GetScalar();
-                size_t outputChannels = ((NDLNode<ElemType>*)params[id++])->GetScalar();
-                size_t horizontalSubsample = ((NDLNode<ElemType>*)params[id++])->GetScalar();
-                size_t verticalSubsample = ((NDLNode<ElemType>*)params[id++])->GetScalar();
-            
-                assert (id == 5);
-
-                //optional
-                bool zeroPadding = node->GetOptionalParameter("zeroPadding", "false");
-                size_t maxTempMemSizeInSamples = node->GetOptionalParameter("maxTempMemSizeInSamples", "0");
-
-
-                nodePtr = builder.Convolution(NULL, NULL, kernelWidth, kernelHeight, outputChannels,
-                                              horizontalSubsample, verticalSubsample, zeroPadding, name, maxTempMemSizeInSamples);
-            }
-        }
-        else if (cnNodeType == OperationNameOf(MaxPoolingNode))
-        {
-            if (parameter.size() != 5)
-                RuntimeError("%ls should have 5 parameters[inputValueNodeName, windowWidth, windowHeight, horizontalSubsample, verticalSubsample].", cnNodeType.c_str());
-
-            // setup the parameter position of children so we can hook them up later
-            nodeParamCount = 1;
-            nodeParamStart = 0;
-
-            if (pass == ndlPassInitial)
-            {
-                int id = 1; // skip inputValueNode
-
-                // evaluate only scalar parameters
-                vector<void*> params = EvaluateParameters(node, baseName, id, parameter.size() - id, pass);
-                id = 0; // reset counter because the params array starts at zero
-                size_t windowWidth = ((NDLNode<ElemType>*)params[id++])->GetScalar();
-                size_t windowHeight = ((NDLNode<ElemType>*)params[id++])->GetScalar();
-                size_t horizontalSubsample = ((NDLNode<ElemType>*)params[id++])->GetScalar();
-                size_t verticalSubsample = ((NDLNode<ElemType>*)params[id++])->GetScalar();
-            
-                assert (id == 4);
-
-                nodePtr = builder.MaxPooling(NULL, /*inputWidth,inputHeight, channels,*/windowWidth, windowHeight,
-                                             horizontalSubsample, verticalSubsample, name);
-            }
-        }
-        else if (cnNodeType == OperationNameOf(AveragePoolingNode))
-        {
-            if (parameter.size() != 5)
-                RuntimeError("%ls should have 5 parameters[inputValueNodeName, windowWidth, windowHeight, horizontalSubsample, verticalSubsample].", cnNodeType.c_str());
-
-            // setup the parameter position of children so we can hook them up later
-            nodeParamCount = 1;
-            nodeParamStart = 0;
-
-            if (pass == ndlPassInitial)
-            {
-                int id = 1; // skip inputValueNode
-
-                // evaluate only scalar parameters
-                vector<void*> params = EvaluateParameters(node, baseName, id, parameter.size() - id, pass);
-                id = 0; // reset counter because the params array starts at zero
-                size_t windowWidth = ((NDLNode<ElemType>*)params[id++])->GetScalar();
-                size_t windowHeight = ((NDLNode<ElemType>*)params[id++])->GetScalar();
-                size_t horizontalSubsample = ((NDLNode<ElemType>*)params[id++])->GetScalar();
-                size_t verticalSubsample = ((NDLNode<ElemType>*)params[id++])->GetScalar();
-
-                assert (id == 4);
-
-                nodePtr = builder.AveragePooling(NULL, /*inputWidth,inputHeight, channels,*/windowWidth, windowHeight,
-                                                 horizontalSubsample, verticalSubsample, name);
-            }
-        }
-        else
-        {
-
-            // setup the variables for node parameter processing
-            nodeParamCount = parameter.size(); // all parameters are nodes in standard nodes
-            nodeParamStart = 0;
-
-            if (pass == ndlPassInitial)
-            {
-                nodePtr = builder.CreateComputationNode(node->GetValue(), name);
-            }
-        }
-
-        switch (pass)
-        {
-        case ndlPassInitial:
-            node->SetEvalValue(nodePtr.get());
-            // evaluate parameters
-            EvaluateParameters(node, baseName, nodeParamStart, nodeParamCount, pass);
-            break;
-        case ndlPassResolve:
-            {
-            std::vector<void*> inputs = EvaluateParameters(node, baseName, nodeParamStart, nodeParamCount, pass);
-
-            if (cnNodeType == OperationNameOf(RowStackNode)) //support variable length inputs
-            {
-                std::vector<ComputationNodeBasePtr> inputNodes;
-                inputNodes.resize(inputs.size());
-                for (int i = 0; i < inputs.size(); i++)
-                    inputNodes[i] = ComputationNode<ElemType>::FromVoidPtr(inputs[i]);
-
-                nodePtr->AttachInputs(inputNodes);
-            }
-            else
-            {
-                switch (inputs.size())
-                {
-                    // TODO: just use a vector attach
-                case 1:
-                    nodePtr->AttachInputs(ComputationNode<ElemType>::FromVoidPtr(inputs[0]));
-                    break;
-                case 2:
-                    nodePtr->AttachInputs(ComputationNode<ElemType>::FromVoidPtr(inputs[0]), ComputationNode<ElemType>::FromVoidPtr(inputs[1]));
-                    break;
-                case 3:
-                    nodePtr->AttachInputs(ComputationNode<ElemType>::FromVoidPtr(inputs[0]), ComputationNode<ElemType>::FromVoidPtr(inputs[1]), ComputationNode<ElemType>::FromVoidPtr(inputs[2]));
-                    break;
-                case 4:
-                    nodePtr->AttachInputs(ComputationNode<ElemType>::FromVoidPtr(inputs[0]), ComputationNode<ElemType>::FromVoidPtr(inputs[1]), ComputationNode<ElemType>::FromVoidPtr(inputs[2]), ComputationNode<ElemType>::FromVoidPtr(inputs[3]));
-                    break;
-                case 5:
-                    nodePtr->AttachInputs(ComputationNode<ElemType>::FromVoidPtr(inputs[0]), ComputationNode<ElemType>::FromVoidPtr(inputs[1]), ComputationNode<ElemType>::FromVoidPtr(inputs[2]), ComputationNode<ElemType>::FromVoidPtr(inputs[3]), ComputationNode<ElemType>::FromVoidPtr(inputs[4]));
-                    break;
-                case 6:
-                    nodePtr->AttachInputs(ComputationNode<ElemType>::FromVoidPtr(inputs[0]), ComputationNode<ElemType>::FromVoidPtr(inputs[1]), ComputationNode<ElemType>::FromVoidPtr(inputs[2]), ComputationNode<ElemType>::FromVoidPtr(inputs[3]), ComputationNode<ElemType>::FromVoidPtr(inputs[4]), ComputationNode<ElemType>::FromVoidPtr(inputs[5]));
-                    break;
-                default:
-                    if (nodeParamCount > 0)
-                        RuntimeError("Invalid number of parameters name = '%s' call = '%s'\n", node->GetName().c_str(), node->GetValue().c_str());
-                    break;
-                }
-            }
-            // process common optional parameters (currently only "tag");
-            ProcessOptionalParameters(node);
-            break;
-            }
-        case ndlPassFinal:
-            break;
-        }
-    }
-
-    template class SynchronousExecutionEngine<float>;
-    template class SynchronousExecutionEngine<double>;
->>>>>>> 3a90db98
 
 }}}