--- conflicted
+++ resolved
@@ -101,14 +101,12 @@
     <ClInclude Include="BatchNormalizationEngine.h">
       <Filter>BatchNormalization</Filter>
     </ClInclude>
-<<<<<<< HEAD
     <ClInclude Include="RNGHandle.h" />
     <ClInclude Include="CPURNGHandle.h">
       <Filter>CPU</Filter>
-=======
+    </ClInclude>
     <ClInclude Include="RNNCommon.h">
       <Filter>RNN</Filter>
->>>>>>> 1360f0fb
     </ClInclude>
   </ItemGroup>
   <ItemGroup>
